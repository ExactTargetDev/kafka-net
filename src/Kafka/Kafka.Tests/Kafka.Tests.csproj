--- conflicted
+++ resolved
@@ -1,140 +1,121 @@
-﻿<?xml version="1.0" encoding="utf-8"?>
-<Project ToolsVersion="4.0" DefaultTargets="Build" xmlns="http://schemas.microsoft.com/developer/msbuild/2003">
-  <Import Project="$(MSBuildExtensionsPath)\$(MSBuildToolsVersion)\Microsoft.Common.props" Condition="Exists('$(MSBuildExtensionsPath)\$(MSBuildToolsVersion)\Microsoft.Common.props')" />
-  <PropertyGroup>
-    <Configuration Condition=" '$(Configuration)' == '' ">Debug</Configuration>
-    <Platform Condition=" '$(Platform)' == '' ">AnyCPU</Platform>
-    <ProjectGuid>{1794B07A-8B2A-42E6-A700-6BC0E7B8245A}</ProjectGuid>
-    <OutputType>Library</OutputType>
-    <AppDesignerFolder>Properties</AppDesignerFolder>
-    <RootNamespace>Kafka.Tests</RootNamespace>
-    <AssemblyName>Kafka.Tests</AssemblyName>
-    <TargetFrameworkVersion>v4.5</TargetFrameworkVersion>
-    <FileAlignment>512</FileAlignment>
-    <SolutionDir Condition="$(SolutionDir) == '' Or $(SolutionDir) == '*Undefined*'">..\</SolutionDir>
-    <RestorePackages>true</RestorePackages>
-  </PropertyGroup>
-  <PropertyGroup Condition=" '$(Configuration)|$(Platform)' == 'Debug|AnyCPU' ">
-    <DebugSymbols>true</DebugSymbols>
-    <DebugType>full</DebugType>
-    <Optimize>false</Optimize>
-    <OutputPath>bin\Debug\</OutputPath>
-    <DefineConstants>DEBUG;TRACE</DefineConstants>
-    <ErrorReport>prompt</ErrorReport>
-    <WarningLevel>4</WarningLevel>
-  </PropertyGroup>
-  <PropertyGroup Condition=" '$(Configuration)|$(Platform)' == 'Release|AnyCPU' ">
-    <DebugType>pdbonly</DebugType>
-    <Optimize>true</Optimize>
-    <OutputPath>bin\Release\</OutputPath>
-    <DefineConstants>TRACE</DefineConstants>
-    <ErrorReport>prompt</ErrorReport>
-    <WarningLevel>4</WarningLevel>
-  </PropertyGroup>
-  <PropertyGroup>
-    <SignAssembly>false</SignAssembly>
-  </PropertyGroup>
-  <PropertyGroup>
-    <AssemblyOriginatorKeyFile>kafkaclient.snk</AssemblyOriginatorKeyFile>
-  </PropertyGroup>
+﻿<?xml version="1.0" encoding="utf-8"?>
+<Project ToolsVersion="4.0" DefaultTargets="Build" xmlns="http://schemas.microsoft.com/developer/msbuild/2003">
+  <Import Project="$(MSBuildExtensionsPath)\$(MSBuildToolsVersion)\Microsoft.Common.props" Condition="Exists('$(MSBuildExtensionsPath)\$(MSBuildToolsVersion)\Microsoft.Common.props')" />
+  <PropertyGroup>
+    <Configuration Condition=" '$(Configuration)' == '' ">Debug</Configuration>
+    <Platform Condition=" '$(Platform)' == '' ">AnyCPU</Platform>
+    <ProjectGuid>{1794B07A-8B2A-42E6-A700-6BC0E7B8245A}</ProjectGuid>
+    <OutputType>Library</OutputType>
+    <AppDesignerFolder>Properties</AppDesignerFolder>
+    <RootNamespace>Kafka.Tests</RootNamespace>
+    <AssemblyName>Kafka.Tests</AssemblyName>
+    <TargetFrameworkVersion>v4.5</TargetFrameworkVersion>
+    <FileAlignment>512</FileAlignment>
+    <SolutionDir Condition="$(SolutionDir) == '' Or $(SolutionDir) == '*Undefined*'">..\</SolutionDir>
+    <RestorePackages>true</RestorePackages>
+  </PropertyGroup>
+  <PropertyGroup Condition=" '$(Configuration)|$(Platform)' == 'Debug|AnyCPU' ">
+    <DebugSymbols>true</DebugSymbols>
+    <DebugType>full</DebugType>
+    <Optimize>false</Optimize>
+    <OutputPath>bin\Debug\</OutputPath>
+    <DefineConstants>DEBUG;TRACE</DefineConstants>
+    <ErrorReport>prompt</ErrorReport>
+    <WarningLevel>4</WarningLevel>
+  </PropertyGroup>
+  <PropertyGroup Condition=" '$(Configuration)|$(Platform)' == 'Release|AnyCPU' ">
+    <DebugType>pdbonly</DebugType>
+    <Optimize>true</Optimize>
+    <OutputPath>bin\Release\</OutputPath>
+    <DefineConstants>TRACE</DefineConstants>
+    <ErrorReport>prompt</ErrorReport>
+    <WarningLevel>4</WarningLevel>
+  </PropertyGroup>
+  <PropertyGroup>
+    <SignAssembly>false</SignAssembly>
+  </PropertyGroup>
+  <PropertyGroup>
+    <AssemblyOriginatorKeyFile>kafkaclient.snk</AssemblyOriginatorKeyFile>
+  </PropertyGroup>
   <ItemGroup>
-<<<<<<< HEAD
     <Reference Include="log4net">
-=======
-    <Reference Include="log4net, Version=1.2.10.0, Culture=neutral, PublicKeyToken=1b44e1d426115821, processorArchitecture=MSIL">
-      <SpecificVersion>False</SpecificVersion>
->>>>>>> 0909d810
-      <HintPath>..\..\..\lib\log4Net\log4net.dll</HintPath>
+      <HintPath>..\..\..\lib\log4Net\log4net.dll</HintPath>
+    </Reference>
+    <Reference Include="Spring.Threading">
+      <HintPath>..\..\..\lib\Spring.Threading\Spring.Threading.dll</HintPath>
+    </Reference>
+    <Reference Include="System" />
+    <Reference Include="System.Configuration" />
+    <Reference Include="System.Core" />
+    <Reference Include="System.Xml.Linq" />
+    <Reference Include="System.Data.DataSetExtensions" />
+    <Reference Include="Microsoft.CSharp" />
+    <Reference Include="System.Data" />
+    <Reference Include="System.Xml" />
+    <Reference Include="xunit">
+      <HintPath>..\packages\xunit.1.9.2\lib\net20\xunit.dll</HintPath>
     </Reference>
-    <Reference Include="Spring.Threading">
-      <HintPath>..\..\..\lib\Spring.Threading\Spring.Threading.dll</HintPath>
-    </Reference>
-    <Reference Include="System" />
-    <Reference Include="System.Configuration" />
-    <Reference Include="System.Core" />
-    <Reference Include="System.Xml.Linq" />
-    <Reference Include="System.Data.DataSetExtensions" />
-    <Reference Include="Microsoft.CSharp" />
-    <Reference Include="System.Data" />
-    <Reference Include="System.Xml" />
-    <Reference Include="xunit">
-      <HintPath>..\packages\xunit.1.9.2\lib\net20\xunit.dll</HintPath>
-    </Reference>
-<<<<<<< HEAD
     <Reference Include="ZooKeeperNet">
-=======
-    <Reference Include="ZooKeeperNet, Version=3.3.4.1, Culture=neutral, PublicKeyToken=fefd2c046da35b56, processorArchitecture=MSIL">
-      <SpecificVersion>False</SpecificVersion>
->>>>>>> 0909d810
-      <HintPath>..\..\..\lib\zookeeper\ZooKeeperNet.dll</HintPath>
-    </Reference>
-  </ItemGroup>
-  <ItemGroup>
-    <Compile Include="Api\ApiUtilsTest.cs" />
-    <Compile Include="Api\SerializationTestUtils.cs" />
-    <Compile Include="Common\ConfigTest.cs" />
-    <Compile Include="Consumers\ConsumerIteratorTest.cs" />
-    <Compile Include="Consumers\TopicFilterTest.cs" />
-    <Compile Include="Consumers\ZookeeperConsumerConnectorTest.cs" />
-    <Compile Include="Custom\Extensions\BitOrder.cs" />
-    <Compile Include="Custom\Extensions\RandomExtensions.cs" />
-    <Compile Include="Custom\Server\TempZookeeperConfig.cs" />
-    <Compile Include="Custom\Server\TempKafkaConfig.cs" />
-    <Compile Include="Integration\AutoOffsetResetTest.cs" />
-    <Compile Include="Integration\FetcherTest.cs" />
-    <Compile Include="Integration\KafkaServerTestHarness.cs" />
-    <Compile Include="Integration\LazyInitProducerTest.cs" />
-    <Compile Include="Integration\PrimitiveApiTest.cs" />
-    <Compile Include="Integration\ProducerConsumerTestHarness.cs" />
-    <Compile Include="Integration\TopicMetadataTest.cs" />
-    <Compile Include="Messages\ByteBufferMessageSetTest.cs" />
-    <Compile Include="Custom\Utils\IteratorTemplateTests.cs" />
-    <Compile Include="Messages\MessageCompressionTest.cs" />
-    <Compile Include="Messages\MessageTest.cs" />
-    <Compile Include="Producers\AsyncProducerTest.cs" />
-    <Compile Include="Producers\ProducerTest.cs" />
-    <Compile Include="Producers\SyncProducerTest.cs" />
-    <Compile Include="Properties\AssemblyInfo.cs" />
-    <Compile Include="Utils\KafkaRunClassHelper.cs" />
-    <Compile Include="Utils\TestUtils.cs" />
-    <Compile Include="Utils\TestUtil.cs" />
-    <Compile Include="Zk\ZKEphemeralTest.cs" />
-    <Compile Include="Zk\ZooKeeperTestHarness.cs" />
-  </ItemGroup>
-  <ItemGroup>
-    <None Include="App.config" />
-    <None Include="kafkaclient.snk" />
-    <None Include="packages.config" />
-  </ItemGroup>
-  <ItemGroup>
-    <ProjectReference Include="..\Kafka.Client\Kafka.Client.csproj">
-      <Project>{a92dd03b-ee4f-4a78-9fb2-279b6348c7d2}</Project>
-      <Name>Kafka.Client</Name>
-    </ProjectReference>
-  </ItemGroup>
-  <ItemGroup />
-  <Import Project="$(MSBuildToolsPath)\Microsoft.CSharp.targets" />
-  <Import Project="$(SolutionDir)\.nuget\NuGet.targets" Condition="Exists('$(SolutionDir)\.nuget\NuGet.targets')" />
-  <Target Name="EnsureNuGetPackageBuildImports" BeforeTargets="PrepareForBuild">
-    <PropertyGroup>
-      <ErrorText>This project references NuGet package(s) that are missing on this computer. Enable NuGet Package Restore to download them.  For more information, see http://go.microsoft.com/fwlink/?LinkID=322105. The missing file is {0}.</ErrorText>
-    </PropertyGroup>
-    <Error Condition="!Exists('$(SolutionDir)\.nuget\NuGet.targets')" Text="$([System.String]::Format('$(ErrorText)', '$(SolutionDir)\.nuget\NuGet.targets'))" />
+      <HintPath>..\..\..\lib\zookeeper\ZooKeeperNet.dll</HintPath>
+    </Reference>
+  </ItemGroup>
+  <ItemGroup>
+    <Compile Include="Api\ApiUtilsTest.cs" />
+    <Compile Include="Api\SerializationTestUtils.cs" />
+    <Compile Include="Common\ConfigTest.cs" />
+    <Compile Include="Consumers\ConsumerIteratorTest.cs" />
+    <Compile Include="Consumers\TopicFilterTest.cs" />
+    <Compile Include="Consumers\ZookeeperConsumerConnectorTest.cs" />
+    <Compile Include="Custom\Extensions\BitOrder.cs" />
+    <Compile Include="Custom\Extensions\RandomExtensions.cs" />
+    <Compile Include="Custom\Server\TempZookeeperConfig.cs" />
+    <Compile Include="Custom\Server\TempKafkaConfig.cs" />
+    <Compile Include="Integration\AutoOffsetResetTest.cs" />
+    <Compile Include="Integration\FetcherTest.cs" />
+    <Compile Include="Integration\KafkaServerTestHarness.cs" />
+    <Compile Include="Integration\LazyInitProducerTest.cs" />
+    <Compile Include="Integration\PrimitiveApiTest.cs" />
+    <Compile Include="Integration\ProducerConsumerTestHarness.cs" />
+    <Compile Include="Integration\TopicMetadataTest.cs" />
+    <Compile Include="Messages\ByteBufferMessageSetTest.cs" />
+    <Compile Include="Custom\Utils\IteratorTemplateTests.cs" />
+    <Compile Include="Messages\MessageCompressionTest.cs" />
+    <Compile Include="Messages\MessageTest.cs" />
+    <Compile Include="Producers\AsyncProducerTest.cs" />
+    <Compile Include="Producers\ProducerTest.cs" />
+    <Compile Include="Producers\SyncProducerTest.cs" />
+    <Compile Include="Properties\AssemblyInfo.cs" />
+    <Compile Include="Utils\KafkaRunClassHelper.cs" />
+    <Compile Include="Utils\TestUtils.cs" />
+    <Compile Include="Utils\TestUtil.cs" />
+    <Compile Include="Zk\ZKEphemeralTest.cs" />
+    <Compile Include="Zk\ZooKeeperTestHarness.cs" />
+  </ItemGroup>
+  <ItemGroup>
+    <None Include="App.config" />
+    <None Include="kafkaclient.snk" />
+    <None Include="packages.config" />
+  </ItemGroup>
+  <ItemGroup>
+    <ProjectReference Include="..\Kafka.Client\Kafka.Client.csproj">
+      <Project>{a92dd03b-ee4f-4a78-9fb2-279b6348c7d2}</Project>
+      <Name>Kafka.Client</Name>
+    </ProjectReference>
+  </ItemGroup>
+  <ItemGroup />
+  <Import Project="$(MSBuildToolsPath)\Microsoft.CSharp.targets" />
+  <Import Project="$(SolutionDir)\.nuget\NuGet.targets" Condition="Exists('$(SolutionDir)\.nuget\NuGet.targets')" />
+  <Target Name="EnsureNuGetPackageBuildImports" BeforeTargets="PrepareForBuild">
+    <PropertyGroup>
+      <ErrorText>This project references NuGet package(s) that are missing on this computer. Enable NuGet Package Restore to download them.  For more information, see http://go.microsoft.com/fwlink/?LinkID=322105. The missing file is {0}.</ErrorText>
+    </PropertyGroup>
+    <Error Condition="!Exists('$(SolutionDir)\.nuget\NuGet.targets')" Text="$([System.String]::Format('$(ErrorText)', '$(SolutionDir)\.nuget\NuGet.targets'))" />
+  </Target>
+  <!-- To modify your build process, add your task inside one of the targets below and uncomment it. 
+       Other similar extension points exist, see Microsoft.Common.targets.
+  <Target Name="BeforeBuild">
+  </Target>
+  <Target Name="AfterBuild">
   </Target>
-<<<<<<< HEAD
-  <!-- To modify your build process, add your task inside one of the targets below and uncomment it. 
-       Other similar extension points exist, see Microsoft.Common.targets.
-  <Target Name="BeforeBuild">
-  </Target>
-  <Target Name="AfterBuild">
-  </Target>
-=======
-  <!-- To modify your build process, add your task inside one of the targets below and uncomment it. 
-       Other similar extension points exist, see Microsoft.Common.targets.
-  <Target Name="BeforeBuild">
-  </Target>
-  <Target Name="AfterBuild">
-  </Target>
->>>>>>> 0909d810
-  -->
+  -->
 </Project>